--- conflicted
+++ resolved
@@ -898,15 +898,9 @@
         BrainNetworkModels_3.1/PlottingTools/PlotConnectivity3D.m
         
         """
-<<<<<<< HEAD
 
         fig = mlab.figure(figure="Connectivity 3D", bgcolor=(0.0, 0.0, 0.0))
 
-=======
-                
-        fig = mlab.figure(figure="Connectivity 3D", bgcolor=(0.0, 0.0, 0.0))
-        
->>>>>>> f53f8ac0
         N = connectivity.number_of_regions // 2
         minW = connectivity.weights.min()
         maxW = connectivity.weights.max()
@@ -917,11 +911,6 @@
         minD = connectivity.delays.min()
         maxD = connectivity.delays.max()
         stepD = (maxD - minD) / 10.
-<<<<<<< HEAD
-
-=======
-        
->>>>>>> f53f8ac0
         if order is None:
             order = numpy.arange(0, N)
 
@@ -931,13 +920,7 @@
         # colourmap to emphasise large numbers
         #MAP = numpy.loadtxt('../plot/colourmaps/BlackToBlue')
         #mapstep = 1. / MAP.shape[0]
-<<<<<<< HEAD
-
-
-=======
-       
-    
->>>>>>> f53f8ac0
+
         # Loop over connectivity matrix, colouring and one cube per matrix element
         K = []
         D = []
@@ -945,7 +928,6 @@
         S = []
         for k in range(N):
             for m in range(N):
-<<<<<<< HEAD
                 if connectivity.weights[k, m] != 0:
                     if k != m:
                         #not self connection (diagonal)
@@ -955,17 +937,6 @@
                             M.append(m + 2.0)
                             S.append(connectivity.weights[k, m])
         mlab.points3d(K, D, M, S, mode='cube')
-=======
-                if connectivity.weights[k,m] != 0:
-                    if k!=m:
-                        #not self connection (diagonal)
-                        if connectivity.weights[k, m] > edge_cutoff:
-                            K.append(k+2.)
-                            D.append(connectivity.delays[k,m] + stepD)
-                            M.append(m + 2.0)
-                            S.append(connectivity.weights[k,m])
-        mlab.points3d(K, D, M, S, mode='cube')               
->>>>>>> f53f8ac0
         mlab.show(stop=True)
 
 
